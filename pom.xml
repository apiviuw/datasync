--- conflicted
+++ resolved
@@ -51,7 +51,6 @@
       <groupId>com.socrata</groupId>
       <artifactId>soda-api-java</artifactId>
       <version>0.9.4</version>
-<<<<<<< HEAD
      </dependency>
       <dependency>
           <groupId>javax.mail</groupId>
@@ -88,38 +87,6 @@
         <artifactId>junit</artifactId>
         <version>4.8.2</version>
         <scope>test</scope>
-=======
-    </dependency>
-    <dependency>
-      <groupId>javax.mail</groupId>
-      <artifactId>mail</artifactId>
-      <version>1.4.7</version>
-    </dependency>
-    <dependency>
-      <groupId>org.codehaus.jackson</groupId>
-      <artifactId>jackson-mrbean</artifactId>
-      <version>1.9.13</version>
-    </dependency>
-    <dependency>
-      <groupId>org.codehaus.jackson</groupId>
-      <artifactId>jackson-core-asl</artifactId>
-      <version>1.9.13</version>
-    </dependency>
-    <dependency>
-      <groupId>org.codehaus.jackson</groupId>
-      <artifactId>jackson-asl</artifactId>
-      <version>0.9.5</version>
-    </dependency>
-    <dependency>
-      <groupId>com.fasterxml.jackson.core</groupId>
-      <artifactId>jackson-annotations</artifactId>
-      <version>2.2.2</version>
-    </dependency>
-    <dependency>
-      <groupId>org.codehaus.jackson</groupId>
-      <artifactId>jackson-mapper-asl</artifactId>
-      <version>1.9.13</version>
->>>>>>> d672ae79
     </dependency>
   </dependencies>
 </project>