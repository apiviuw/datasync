package com.socrata.datasync;

<<<<<<< HEAD
import java.awt.*;
=======
import java.awt.Desktop;
>>>>>>> 2988adc7
import java.io.*;
import java.net.URI;
import java.net.URLDecoder;
import java.util.*;
<<<<<<< HEAD
import java.util.List;
import java.util.regex.Matcher;
import java.util.regex.Pattern;
=======
>>>>>>> 2988adc7

import au.com.bytecode.opencsv.CSVReader;
import com.google.common.collect.ImmutableMap;
import com.socrata.api.HttpLowLevel;
import com.socrata.api.Soda2Producer;
import com.socrata.api.SodaDdl;
import com.socrata.datasync.job.IntegrationJob;
import com.socrata.exceptions.LongRunningQueryException;
import com.socrata.exceptions.SodaError;
import com.socrata.model.UpsertError;
import com.socrata.model.UpsertResult;
import com.socrata.model.importer.Column;
import com.socrata.model.importer.Dataset;
import com.socrata.model.requests.SodaRequest;
import com.socrata.model.requests.SodaTypedRequest;
import com.socrata.utils.GeneralUtils;
import com.sun.jersey.api.client.ClientResponse;
import com.sun.jersey.api.client.GenericType;
import org.apache.commons.lang3.StringUtils;

public class IntegrationUtility {
    /**
     * @author Adrian Laurenzi
     *
     * A utility class for the Integration Job Type
     */
    private static final int NUM_BYTES_OUT_BUFFER = 1024;

    private IntegrationUtility() {
        throw new AssertionError("Never instantiate utility classes!");
    }

    /**
     * @param csvOrTsvFile File has rows of data to be published and a :deleted column with TRUE in any column that
     *                should be deleted
     * @return upsert objects to delete the rows corresponding to the IDs within the given deletedIds File
     *
     */
    public static UpsertResult deleteRows(Soda2Producer producer, SodaDdl ddl,
                                          final String id, final File csvOrTsvFile, final int numRowsPerChunk, final boolean containsHeaderRow)
            throws IOException, SodaError, InterruptedException
    {
        List<Map<String, Object>> upsertObjectsChunk = new ArrayList<Map<String, Object>>();
        int totalRowsDeleted = 0;
        List<UpsertError> deleteErrors = new ArrayList<UpsertError>();

        String rowIdentifierName = getDatasetRowId(ddl, id);

        FileReader  fileReader = new FileReader(csvOrTsvFile);
        CSVReader reader = new CSVReader(fileReader);
        String[] currLine;

        // skip first row if there is a header row
        if(containsHeaderRow) {
            reader.readNext();
        }

        do {
            currLine = reader.readNext();
            if(currLine != null) {
                upsertObjectsChunk.add(ImmutableMap.of(rowIdentifierName, (Object)currLine[0], ":deleted", Boolean.TRUE));
            }
            if(upsertObjectsChunk.size() == numRowsPerChunk || currLine == null) {
                UpsertResult chunkResult = producer.upsert(id, upsertObjectsChunk);
                totalRowsDeleted += chunkResult.getRowsDeleted();

                if(chunkResult.errorCount() > 0) {
                    // TODO find a better way to suppress these errors (which are really not errors anyway)
                    for(UpsertError err : chunkResult.getErrors()) {
                        if(!err.getError().contains("no record is found")) {
                            deleteErrors.add(err);
                        }
                    }
                }
                upsertObjectsChunk.clear();
            }
        } while(currLine != null);
        reader.close();

        return new UpsertResult(
                0, 0, totalRowsDeleted, deleteErrors);
    }

    private static String getDatasetRowId(SodaDdl ddl, String id) throws SodaError, InterruptedException {
        Dataset info = (Dataset) ddl.loadDatasetInfo(id);
        Column rowIdentifier = info.lookupRowIdentifierColumn();
        String rowIdentifierName;
        if (rowIdentifier == null) {
            rowIdentifierName = ":id";
        } else {
            rowIdentifierName = rowIdentifier.getFieldName();
        }
        return rowIdentifierName;
    }

    /**
     *
     * Publishes the given csvOrTsvFile via SODA 2 replace or upsert/append. Publishes in chunks if using
     * upsert/append and numRowsPerChunk > 0 (all data will be upserted in one chunk if numRowsPerChunk == 0)
     * where each chunk contains numRowsPerChunk rows. Chunking is useful when uploading very large CSV files.
     *
     * @param method to use to publish (upsert, append, or replace; delete not allowed)
     * @param id dataset ID to publish to
     * @param csvOrTsvFile file to publish containing data in comma- or tab- separated values (CSV or TSV) format
     * @param numRowsPerChunk number of rows within CSV to publish in each chunk
     *                        (if numRowsPerChunk == 0 do not use chunking)
     * @param containsHeaderRow if true assume the first row in CSV/TSV file is a list of the dataset columns,
     *                          otherwise upload all rows as new rows (column order must exactly match that of
     *                          Socrata dataset)
     * @return UpsertResult containing success or error information
     * @throws IOException
     * @throws SodaError
     * @throws InterruptedException
     */
    public static UpsertResult publishViaSoda2(Soda2Producer producer, SodaDdl ddl,
                                               final PublishMethod method, final String id, final File csvOrTsvFile,
                                               int numRowsPerChunk, final boolean containsHeaderRow)
            throws IOException, SodaError, InterruptedException
    {
        // If doing a replace force it to upload all data as a single chunk
        if(method.equals(PublishMethod.replace)) {
            System.out.println("WARNING: replace does not support chunking.");
            numRowsPerChunk = 0;
        }

        List<Map<String, Object>> upsertObjectsChunk = new ArrayList<Map<String, Object>>();
        int totalRowsCreated = 0;
        int totalRowsUpdated = 0;
        int totalRowsDeleted = 0;
        List<UpsertError> upsertErrors = new ArrayList<UpsertError>();

        char columnDelimiter = ',';
        if(IntegrationUtility.getFileExtension(csvOrTsvFile.toString()).equals("tsv")) {
            columnDelimiter = '\t';
        }

        int numUploadedChunks = 0;
        FileReader  fileReader = new FileReader(csvOrTsvFile);
        CSVReader reader = new CSVReader(fileReader, columnDelimiter);

        String[] headers;
        if(containsHeaderRow) {
            headers = reader.readNext();
            // trim whitespace from header names
            if (headers != null) {
                for (int i=0; i<headers.length; i++) {
                    headers[i] = headers[i].trim();
                }
            }
        } else {
            // get API field names for each column in dataset
            Dataset info = (Dataset) ddl.loadDatasetInfo(id);
            List<Column> columns = info.getColumns();
            headers = new String[columns.size()];
            for(int i = 0; i < columns.size(); i++) {
                headers[i] = columns.get(i).getFieldName();
            }
        }

        if (headers != null) {
            String[] currLine;
            do {
                currLine = reader.readNext();
                ImmutableMap.Builder<String, Object> builder = ImmutableMap.builder();
                if(currLine != null) {
                    for (int i=0; i<currLine.length; i++) {
                        if (i < headers.length) {
                            builder.put(headers[i], currLine[i]);
                        }
                    }
                    upsertObjectsChunk.add(builder.build());
                }
                if(upsertObjectsChunk.size() == numRowsPerChunk || currLine == null) {
                    if(numRowsPerChunk == 0) {
                        System.out.println("Publishing entire file via HTTP...");
                    } else {
                        System.out.println("Publishing file in chunks via HTTP (" + numUploadedChunks * numRowsPerChunk + " rows uploaded so far)...");
                    }

                    // upsert or replace current chunk
                    UpsertResult chunkResult;
                    if(method.equals(PublishMethod.upsert) || method.equals(PublishMethod.append)) {
                        chunkResult = producer.upsert(id, upsertObjectsChunk);
                    } else if(method.equals(PublishMethod.replace)) {
                        chunkResult = producer.replace(id, upsertObjectsChunk);
                    } else {
                        throw new IllegalArgumentException("Error performing publish: "
                                + method + " is not a valid publishing method");
                    }
                    totalRowsCreated += chunkResult.getRowsCreated();
                    totalRowsUpdated += chunkResult.getRowsUpdated();
                    totalRowsDeleted += chunkResult.getRowsDeleted();
                    numUploadedChunks += 1;

                    if(chunkResult.errorCount() > 0) {
<<<<<<< HEAD
                        if(numRowsPerChunk != 0) {
                            for (UpsertError upsertErr : chunkResult.getErrors()) {
                                int lineIndexOffset = (containsHeaderRow) ? 2 : 1;
                                System.err.println("Error uploading chunk " + numUploadedChunks + ": " +
                                        upsertErr.getError() + " (line " +
                                        (upsertErr.getIndex() + lineIndexOffset + ((numUploadedChunks-1) * numRowsPerChunk)) + " of file)");
                            }
                        }
                        upsertErrors.addAll(chunkResult.getErrors());
                    }

                    if(numRowsPerChunk != 0) {
                        System.out.println("Chunk " + numUploadedChunks + " uploaded: " + chunkResult.getRowsCreated() + " rows created; " +
                            chunkResult.getRowsUpdated() + " rows updated; " + chunkResult.getRowsDeleted() +
                            " rows deleted; " + chunkResult.errorCount() + " rows omitted");
=======
                        return new UpsertResult(
                                totalRowsCreated, totalRowsUpdated, totalRowsDeleted, chunkResult.getErrors());
>>>>>>> 2988adc7
                    }

                    upsertObjectsChunk.clear();
                }
            } while(currLine != null);
        }
        reader.close();
        return new UpsertResult(
                totalRowsCreated, totalRowsUpdated, totalRowsDeleted, upsertErrors);
    }

<<<<<<< HEAD
    /**
     * Get file extension from the given path to a file
     * @param file filename 
     * @return
     */
=======
>>>>>>> 2988adc7
    public static String getFileExtension(String file) {
        String extension = "";
        int i = file.lastIndexOf('.');
        if (i > 0)
            extension = file.substring(i+1).toLowerCase();
        return extension;
    }

    /**
     * This operation will do an append/upsert.
     *
     * IMPORTANT: If you have a row identifier set on the dataset, and this is appending a row that
     * has an identifier of a row that has already been added, this will overwrite that row rather than
     * failing. If you have no row identifier set, this will be a straight append every time.
     */
    public static UpsertResult appendUpsert(Soda2Producer producer, SodaDdl ddl,
                                            final String id, final File file,
                                            int numRowsPerChunk, boolean containsHeaderRow)
                    throws SodaError, InterruptedException, IOException
    {
        return publishViaSoda2(producer, ddl, PublishMethod.upsert, id, file, numRowsPerChunk, containsHeaderRow);
    }

    /**
     * This is a new replace function that does not need a working copy.
     */
    public static UpsertResult replaceNew(Soda2Producer producer, SodaDdl ddl,
                                            final String id, final File file,
                                            boolean containsHeaderRow)
            throws SodaError, InterruptedException, IOException {
        return publishViaSoda2(producer, ddl, PublishMethod.replace, id, file, 0, containsHeaderRow);
    }

    /**
     *
     * @param fileInput stream to convert to file
     * @return temp file with stream content
     * @throws IOException
     */
    private static File createFileFromStream(InputStream fileInput, String tempFilenameSuffix) throws IOException {
        File tempFile = File.createTempFile("DataSyncTemp_", "_" + tempFilenameSuffix) ;
        byte[] buffer = new byte[NUM_BYTES_OUT_BUFFER];
        FileOutputStream fileOutputStream = new FileOutputStream(tempFile);
        int bytes_read;
        while ((bytes_read = fileInput.read(buffer)) > 0) {
            fileOutputStream.write(buffer, 0, bytes_read);
        }
        fileInput.close();
        fileOutputStream.close();
        return tempFile;
    }

    /**
     * Returns list of dataset field names in the form: "col1","col2",...
     *
     * @param ddl
     * @param datasetId
     * @return list of field names or null if there
     */
    public static String getDatasetFieldNames(SodaDdl ddl, String datasetId) throws SodaError, InterruptedException {
        Dataset info = (Dataset) ddl.loadDatasetInfo(datasetId);
        String columnsValue = "";
        List<Column> columns = info.getColumns();
        for(int i = 0; i < columns.size(); i++) {
            if(i > 0)
                columnsValue += ",";
            columnsValue += "\"" + columns.get(i).getFieldName() + "\"";
        }
        return columnsValue;
    }

    /**
     * Adds an entry to specified log dataset with given job run information
     * 
     * @return null if log entry was added successfully, otherwise return an error message as a String
     */
    public static String addLogEntry(final String logDatasetID, final SocrataConnectionInfo connectionInfo,
                                        final IntegrationJob job, final JobStatus status, final UpsertResult result) {
        final Soda2Producer producer = Soda2Producer.newProducer(connectionInfo.getUrl(), connectionInfo.getUser(), connectionInfo.getPassword(), connectionInfo.getToken());

        List<Map<String, Object>> upsertObjects = new ArrayList<Map<String, Object>>();
        Map<String, Object> newCols = new HashMap<String,Object>();

        // add standard log data
        Date currentDateTime = new Date();
        newCols.put("Date", (Object) currentDateTime);
        newCols.put("DatasetID", (Object) job.getDatasetID());
        newCols.put("FileToPublish", (Object) job.getFileToPublish());
        newCols.put("PublishMethod", (Object) job.getPublishMethod());
        newCols.put("JobFile", (Object) job.getPathToSavedFile());
        if(result != null) {
            newCols.put("RowsUpdated", (Object) result.rowsUpdated);
            newCols.put("RowsCreated", (Object) result.rowsCreated);
            newCols.put("RowsDeleted", (Object) result.rowsDeleted);
        }
        if(status.isError()) {
            newCols.put("Errors", (Object) status.getMessage());
        } else {
            newCols.put("Success", (Object) true);
        }
        newCols.put("DataSyncVersion", (Object) DataSyncMetadata.getDatasyncVersion());
        upsertObjects.add(ImmutableMap.copyOf(newCols));

        System.out.println("Adding row to logging dataset (" + connectionInfo.getUrl() + "/d/" + logDatasetID + ")...");
        String logPublishingErrorMessage = null;
        try {
            producer.upsert(logDatasetID, upsertObjects);
        }
        catch (SodaError sodaError) {
            sodaError.printStackTrace();
            logPublishingErrorMessage = sodaError.getMessage();
        }
        catch (InterruptedException intrruptException) {
            intrruptException.printStackTrace();
            logPublishingErrorMessage = intrruptException.getMessage();
        }
        catch (Exception other) {
            other.printStackTrace();
            logPublishingErrorMessage = other.toString() + ": " + other.getMessage();
        }
        return logPublishingErrorMessage;
    }

    /**
     * Open given uri in local web browser
     * @param uri to open in browser
     */
    public static void openWebpage(URI uri) {
        Desktop desktop = Desktop.isDesktopSupported() ? Desktop.getDesktop() : null;
        if (desktop != null && desktop.isSupported(Desktop.Action.BROWSE)) {
            try {
                desktop.browse(uri);
            } catch (Exception e) {
                System.out.println("Error: cannot open web page");
            }
        }
    }

    /**
     * @param pathToSaveJobFile path to a saved job file
     * @return command with absolute paths to execute job file at given path
     */
    public static String getRunJobCommand(String pathToSaveJobFile) {
        String jarPath = Main.class.getProtectionDomain().getCodeSource().getLocation().getPath();
        try {
            jarPath = URLDecoder.decode(jarPath, "UTF-8");
            // Needed correct issue with windows where path includes a leading slash
            if(jarPath.contains(":") && (jarPath.startsWith("/") || jarPath.startsWith("\\"))) {
                jarPath = jarPath.substring(1, jarPath.length());
            }
            return "java -jar \"" + jarPath + "\" \"" + pathToSaveJobFile + "\"";
        } catch (UnsupportedEncodingException unsupportedEncoding) {
            return "Error getting path to this executeable: " + unsupportedEncoding.getMessage();
        }
    }

    /**
     * Returns a random 32 character request id
     */
    public static String generateRequestId() {
        String uuid = UUID.randomUUID().toString();
        String requestId = uuid.replace("-", "");
        return requestId;
    }

    /**
     * @param uid to validate
     * @return true if given uid is a valid Socrata uid (e.g. abcd-1234)
     */
    public static boolean uidIsValid(String uid) {
        Matcher uidMatcher = Pattern.compile("[a-z0-9]{4}-[a-z0-9]{4}").matcher(uid);
        return uidMatcher.matches();
    }

    public static String getValidPublishMethods() {
        String validPublishMethods = "";
        int i = 0;
        for(PublishMethod method: PublishMethod.values()) {
            if(i > 0)
                validPublishMethods += ", ";
            validPublishMethods += "'" + method.name() + "'";
            i++;
        }
        return validPublishMethods;
    }

    public static String getValidPortMethods() {
        String validPortMethods = "";
        int i = 0;
        for(PortMethod method : PortMethod.values()) {
            if(i > 0)
                validPortMethods += ", ";
            validPortMethods += method.name();
            i++;
        }
        return validPortMethods;
    }

    public static String getArrayAsQuotedList(String[] array) {
        String list = "";
        for(int i = 0; i < array.length; i++) {
            if(i > 0)
                list += ", ";
            list += "'" + array[i] + "'";
        }
        return list;
    }
}<|MERGE_RESOLUTION|>--- conflicted
+++ resolved
@@ -1,39 +1,23 @@
 package com.socrata.datasync;
 
-<<<<<<< HEAD
-import java.awt.*;
-=======
 import java.awt.Desktop;
->>>>>>> 2988adc7
 import java.io.*;
 import java.net.URI;
 import java.net.URLDecoder;
 import java.util.*;
-<<<<<<< HEAD
-import java.util.List;
 import java.util.regex.Matcher;
 import java.util.regex.Pattern;
-=======
->>>>>>> 2988adc7
 
 import au.com.bytecode.opencsv.CSVReader;
 import com.google.common.collect.ImmutableMap;
-import com.socrata.api.HttpLowLevel;
 import com.socrata.api.Soda2Producer;
 import com.socrata.api.SodaDdl;
 import com.socrata.datasync.job.IntegrationJob;
-import com.socrata.exceptions.LongRunningQueryException;
 import com.socrata.exceptions.SodaError;
 import com.socrata.model.UpsertError;
 import com.socrata.model.UpsertResult;
 import com.socrata.model.importer.Column;
 import com.socrata.model.importer.Dataset;
-import com.socrata.model.requests.SodaRequest;
-import com.socrata.model.requests.SodaTypedRequest;
-import com.socrata.utils.GeneralUtils;
-import com.sun.jersey.api.client.ClientResponse;
-import com.sun.jersey.api.client.GenericType;
-import org.apache.commons.lang3.StringUtils;
 
 public class IntegrationUtility {
     /**
@@ -201,6 +185,7 @@
                     } else if(method.equals(PublishMethod.replace)) {
                         chunkResult = producer.replace(id, upsertObjectsChunk);
                     } else {
+                        reader.close();
                         throw new IllegalArgumentException("Error performing publish: "
                                 + method + " is not a valid publishing method");
                     }
@@ -210,7 +195,6 @@
                     numUploadedChunks += 1;
 
                     if(chunkResult.errorCount() > 0) {
-<<<<<<< HEAD
                         if(numRowsPerChunk != 0) {
                             for (UpsertError upsertErr : chunkResult.getErrors()) {
                                 int lineIndexOffset = (containsHeaderRow) ? 2 : 1;
@@ -226,10 +210,6 @@
                         System.out.println("Chunk " + numUploadedChunks + " uploaded: " + chunkResult.getRowsCreated() + " rows created; " +
                             chunkResult.getRowsUpdated() + " rows updated; " + chunkResult.getRowsDeleted() +
                             " rows deleted; " + chunkResult.errorCount() + " rows omitted");
-=======
-                        return new UpsertResult(
-                                totalRowsCreated, totalRowsUpdated, totalRowsDeleted, chunkResult.getErrors());
->>>>>>> 2988adc7
                     }
 
                     upsertObjectsChunk.clear();
@@ -241,14 +221,11 @@
                 totalRowsCreated, totalRowsUpdated, totalRowsDeleted, upsertErrors);
     }
 
-<<<<<<< HEAD
     /**
      * Get file extension from the given path to a file
      * @param file filename 
      * @return
      */
-=======
->>>>>>> 2988adc7
     public static String getFileExtension(String file) {
         String extension = "";
         int i = file.lastIndexOf('.');
