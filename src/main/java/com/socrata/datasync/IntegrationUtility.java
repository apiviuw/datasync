--- conflicted
+++ resolved
@@ -1,24 +1,13 @@
 package com.socrata.datasync;
 
 import java.awt.Desktop;
-import java.io.File;
-import java.io.FileReader;
-import java.io.IOException;
-import java.io.UnsupportedEncodingException;
+import java.io.*;
 import java.net.URI;
 import java.net.URLDecoder;
-<<<<<<< HEAD
 import java.util.*;
 import java.util.regex.Matcher;
 import java.util.regex.Pattern;
 import java.util.zip.GZIPOutputStream;
-=======
-import java.util.ArrayList;
-import java.util.Date;
-import java.util.HashMap;
-import java.util.List;
-import java.util.Map;
->>>>>>> 5dca513f
 
 import au.com.bytecode.opencsv.CSVReader;
 
@@ -26,20 +15,14 @@
 import com.socrata.api.Soda2Producer;
 import com.socrata.api.SodaDdl;
 import com.socrata.datasync.job.IntegrationJob;
-<<<<<<< HEAD
 import com.socrata.datasync.preferences.UserPreferences;
-=======
->>>>>>> 5dca513f
 import com.socrata.exceptions.SodaError;
 import com.socrata.model.UpsertError;
 import com.socrata.model.UpsertResult;
 import com.socrata.model.importer.Column;
 import com.socrata.model.importer.Dataset;
-<<<<<<< HEAD
 import org.apache.commons.io.IOUtils;
 import org.apache.commons.net.ftp.*;
-=======
->>>>>>> 5dca513f
 
 public class IntegrationUtility {
     /**
@@ -486,7 +469,7 @@
                 return status;
             }
         } catch(IOException e) {
-            System.err.println(e.getStackTrace());
+            e.printStackTrace();
             status.setMessage("FTP error: " + e.getMessage());
             return status;
         } finally {
