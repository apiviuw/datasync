--- conflicted
+++ resolved
@@ -1,75 +1,72 @@
-package com.socrata.datasync;
-
-import com.socrata.datasync.job.IntegrationJob;
-import com.socrata.datasync.job.Job;
-<<<<<<< HEAD
-import com.socrata.datasync.job.PortJob;
-=======
-import com.socrata.datasync.job.MetadataJob;
-import com.socrata.datasync.ui.MetadataJobTab;
->>>>>>> 2988adc7
-
-import java.io.File;
-import java.io.IOException;
-
-public class SimpleIntegrationRunner {
-	/**
-	 * @author Adrian Laurenzi
-	 * 
-	 * A command-line interface to DataSync
-	 */
-
-    public SimpleIntegrationRunner(String jobFileToRun) {
-        File jobFile = new File(jobFileToRun);
-        if(jobFile.exists()) {
-            try {
-            	Job job = null;
-            	//TODO BW: Follow how port jobs are run from command line?
-            	if (jobFileToRun.endsWith(MetadataJobTab.JOB_FILE_EXTENSION)) {
-            		job = new MetadataJob(jobFileToRun);
-            	}
-            	else {
-            		job = new IntegrationJob(jobFileToRun);
-            	}
-                JobStatus status = job.run();
-                if(status.isError()) {
-                    System.err.println(status.getMessage());
-                    System.exit(1);
-                } else {
-                    // job ran successfully!
-                    System.out.println(status.getMessage());
-                }
-            } catch (IOException e) {
-                System.err.println("Error running " + jobFileToRun + ": " + e.toString());
-                System.exit(1);
-            }
-        } else {
-            // TODO record error in DataSync log?
-            System.err.println("Error running " + jobFileToRun + ": job file does not exist.");
-            System.exit(1);
-        }
-	}
-
-    public SimpleIntegrationRunner(PortJob job) {
-        JobStatus status = job.run();
-        if(status.isError()) {
-            System.err.println(status.getMessage());
-            System.exit(1);
-        } else {
-            System.out.println(status.getMessage() + ". " +
-                    "Your newly created dataset is at:\n" +
-                    job.getSinkSiteDomain() + "/d/" + job.getSinkSetID());
-        }
-    }
-
-    public SimpleIntegrationRunner(Job job) {
-        JobStatus status = job.run();
-        if(status.isError()) {
-            System.err.println(status.getMessage());
-            System.exit(1);
-        } else {
-            System.out.println(status.getMessage());
-        }
-    }
-
-}
+package com.socrata.datasync;
+
+import com.socrata.datasync.job.IntegrationJob;
+import com.socrata.datasync.job.Job;
+import com.socrata.datasync.job.PortJob;
+import com.socrata.datasync.job.MetadataJob;
+import com.socrata.datasync.ui.MetadataJobTab;
+
+import java.io.File;
+import java.io.IOException;
+
+public class SimpleIntegrationRunner {
+	/**
+	 * @author Adrian Laurenzi
+	 * 
+	 * A command-line interface to DataSync
+	 */
+
+    public SimpleIntegrationRunner(String jobFileToRun) {
+        File jobFile = new File(jobFileToRun);
+        if(jobFile.exists()) {
+            try {
+            	Job job = null;
+            	//TODO BW: Follow how port jobs are run from command line?
+            	if (jobFileToRun.endsWith(MetadataJobTab.JOB_FILE_EXTENSION)) {
+            		job = new MetadataJob(jobFileToRun);
+            	}
+            	else {
+            		job = new IntegrationJob(jobFileToRun);
+            	}
+                JobStatus status = job.run();
+                if(status.isError()) {
+                    System.err.println(status.getMessage());
+                    System.exit(1);
+                } else {
+                    // job ran successfully!
+                    System.out.println(status.getMessage());
+                }
+            } catch (IOException e) {
+                System.err.println("Error running " + jobFileToRun + ": " + e.toString());
+                System.exit(1);
+            }
+        } else {
+            // TODO record error in DataSync log?
+            System.err.println("Error running " + jobFileToRun + ": job file does not exist.");
+            System.exit(1);
+        }
+	}
+
+    public SimpleIntegrationRunner(PortJob job) {
+        JobStatus status = job.run();
+        if(status.isError()) {
+            System.err.println(status.getMessage());
+            System.exit(1);
+        } else {
+            System.out.println(status.getMessage() + ". " +
+                    "Your newly created dataset is at:\n" +
+                    job.getSinkSiteDomain() + "/d/" + job.getSinkSetID());
+        }
+    }
+
+    public SimpleIntegrationRunner(Job job) {
+        JobStatus status = job.run();
+        if(status.isError()) {
+            System.err.println(status.getMessage());
+            System.exit(1);
+        } else {
+            System.out.println(status.getMessage());
+        }
+    }
+
+}