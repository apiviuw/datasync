package com.socrata.datasync.config.controlfile;

import com.socrata.datasync.PublishMethod;
import com.socrata.datasync.Utils;
<<<<<<< HEAD
import com.socrata.datasync.job.IntegrationJob;
=======
import org.codehaus.jackson.annotate.JsonIgnore;
>>>>>>> 57498fd3
import org.codehaus.jackson.annotate.JsonIgnoreProperties;
import org.codehaus.jackson.annotate.JsonPropertyOrder;
import org.codehaus.jackson.map.annotate.JsonSerialize;

import java.util.HashMap;

@JsonSerialize(include=JsonSerialize.Inclusion.NON_NULL)
@JsonIgnoreProperties(ignoreUnknown=false)
@JsonPropertyOrder(alphabetic=true)
public class ControlFile {

    public String action;
    public String opaque;

    public FileTypeControl csv;
    public FileTypeControl tsv;
    public Boolean replacePreviousQueued;

    // NB: when using a mapper to read this class, you must enable
    // DeserializationConfig.Feature.ACCEPT_SINGLE_VALUE_AS_ARRAY, if either of the timestamp formats
    // in csvControl or tsvControl are strings, rather than arrays of strings.
    public ControlFile() {}

    public ControlFile(String action, String opaque, FileTypeControl csvControl, FileTypeControl tsvControl, Boolean replacePreviousQueued) {
        this.action = action;
        this.opaque = opaque;
        this.csv = csvControl;
        this.tsv = tsvControl;
<<<<<<< HEAD
        this.replacePreviousQueued = replacePreviousQueued;
=======

    }


    // Hack city.  Apparently the ControlFile must have both a csv and a tsv control file, even though only one may be
    // active at any given time.  The control file editor will be manipulating the active one, regardless of type.
    // Thus, I need to return the active FTC here that can later be manipulated throughout the model.
    @JsonIgnore
    public FileTypeControl getFileTypeControl(){
        if (csv != null)
            return csv;
        else
            return tsv;
    }

    @JsonIgnore
    public FileTypeControl getCsvFtc(){
        return csv;
    }

    @JsonIgnore
    public FileTypeControl getTsvFtc(){
        return tsv;
>>>>>>> 57498fd3
    }


    /**
    * Generates the default ControlFile object based on given job parameters
    *
    * @param fileToPublish filename of file to publish (.tsv or .csv file)
    * @param publishMethod to use to publish (upsert, append, replace, or delete)
    *               NOTE: this option will be overriden if this control file is for an ftp job
    * @param columns the column headers correcsponding to the filetoPublish, needed if it lacks headers
    * @param useSocrataGeocoding if true use Socrata's geocoding to geocode Location columns
    * @return content of control.json based on given job parameters
    */
    public static ControlFile generateControlFile(final String fileToPublish,
                                                  final PublishMethod publishMethod,
                                                  final String[] columns,
                                                  final boolean useSocrataGeocoding,
                                                    final boolean hasHeaderRow) {


        String fileToPublishExtension = Utils.getFileExtension(fileToPublish);


        boolean isCsv = fileToPublishExtension.equalsIgnoreCase("csv");
        String quote = isCsv ? "\"" : "\u0000";

        FileTypeControl ftc = new FileTypeControl()
                .columns(columns)
                .encoding("utf-8")
                .hasHeaderRow(hasHeaderRow)
                .quote(quote);


        if (!PublishMethod.delete.equals(publishMethod)) {
            int skip = 0;
            String separator = isCsv ? "," : "\t";
            //Adding our standard export formats so that a customer can easily round-trip data into the system.
            String[] timeFormats = new String[]{"ISO8601", "MM/dd/yy", "MM/dd/yyyy", "dd-MMM-yyyy","MM/dd/yyyy HH:mm:ss a Z","MM/dd/yyyy HH:mm:ss a"};
            ftc.emptyTextIsNull(true)
               .filePath(fileToPublish)
               .ignoreColumns(new String[]{})
               .fixedTimestampFormat(timeFormats)
               .floatingTimestampFormat(timeFormats)
               .separator(separator)
               .skip(skip)
               .timezone("UTC")
               .useSocrataGeocoding(useSocrataGeocoding)
               .trimWhitespace(true)
               .trimServerWhitespace(true)
               .overrides(new HashMap<String, ColumnOverride>());
        }

        if (isCsv) {
            return new ControlFile(Utils.capitalizeFirstLetter(publishMethod.name()), null, ftc, null, null);
        } else {
            return new ControlFile(Utils.capitalizeFirstLetter(publishMethod.name()), null, null, ftc, null);
        }
    }

    public String generateAndAddOpaqueUUID() {
        String uuid = Utils.generateRequestId();
        this.opaque = uuid;
        return uuid;
    }
}
<|MERGE_RESOLUTION|>--- conflicted
+++ resolved
@@ -2,11 +2,8 @@
 
 import com.socrata.datasync.PublishMethod;
 import com.socrata.datasync.Utils;
-<<<<<<< HEAD
 import com.socrata.datasync.job.IntegrationJob;
-=======
 import org.codehaus.jackson.annotate.JsonIgnore;
->>>>>>> 57498fd3
 import org.codehaus.jackson.annotate.JsonIgnoreProperties;
 import org.codehaus.jackson.annotate.JsonPropertyOrder;
 import org.codehaus.jackson.map.annotate.JsonSerialize;
@@ -14,7 +11,7 @@
 import java.util.HashMap;
 
 @JsonSerialize(include=JsonSerialize.Inclusion.NON_NULL)
-@JsonIgnoreProperties(ignoreUnknown=false)
+@JsonIgnoreProperties(ignoreUnknown=true)
 @JsonPropertyOrder(alphabetic=true)
 public class ControlFile {
 
@@ -35,9 +32,6 @@
         this.opaque = opaque;
         this.csv = csvControl;
         this.tsv = tsvControl;
-<<<<<<< HEAD
-        this.replacePreviousQueued = replacePreviousQueued;
-=======
 
     }
 
@@ -61,7 +55,6 @@
     @JsonIgnore
     public FileTypeControl getTsvFtc(){
         return tsv;
->>>>>>> 57498fd3
     }
 
 
