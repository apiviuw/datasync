--- conflicted
+++ resolved
@@ -1,9 +1,12 @@
 package com.socrata.datasync.ui;
 
+import com.socrata.api.SodaDdl;
+import com.socrata.datasync.*;
 import com.socrata.datasync.DatasetUtils;
 import com.socrata.datasync.PublishMethod;
 import com.socrata.datasync.Utils;
 import com.socrata.datasync.config.controlfile.ControlFile;
+import com.socrata.datasync.job.IntegrationJob;
 import com.socrata.datasync.config.userpreferences.UserPreferences;
 import com.socrata.datasync.config.userpreferences.UserPreferencesJava;
 import com.socrata.datasync.job.IntegrationJob;
@@ -11,25 +14,20 @@
 import com.socrata.datasync.model.ControlFileModel;
 import com.socrata.datasync.model.DatasetModel;
 import com.socrata.datasync.validation.IntegrationJobValidity;
-<<<<<<< HEAD
-import com.socrata.model.importer.Dataset;
-import org.apache.http.HttpException;
-=======
 import com.socrata.exceptions.LongRunningQueryException;
 import com.socrata.exceptions.SodaError;
 import com.socrata.model.importer.Dataset;
->>>>>>> 57498fd3
+import org.apache.http.HttpException;
+import org.codehaus.jackson.map.DeserializationConfig;
 import org.codehaus.jackson.map.DeserializationConfig;
 import org.codehaus.jackson.map.ObjectMapper;
+import org.codehaus.jackson.map.SerializationConfig;
 
 import javax.swing.*;
 import javax.swing.filechooser.FileNameExtensionFilter;
 import java.awt.*;
 import java.awt.dnd.InvalidDnDOperationException;
-import java.awt.event.ActionEvent;
-import java.awt.event.ActionListener;
-import java.awt.event.MouseEvent;
-import java.awt.event.MouseListener;
+import java.awt.event.*;
 import java.io.File;
 import java.io.FileOutputStream;
 import java.io.IOException;
@@ -50,7 +48,7 @@
     private static final FlowLayout FLOW_RIGHT = new FlowLayout(FlowLayout.LEFT, 0, JOB_FIELD_VGAP);
 
     private static final String DEFAULT_RUN_JOB_COMMAND = "(Generates when job is saved)";
-    private static final String BROWSE_BUTTON_TEXT = "Browse";
+    private static final String BROWSE_BUTTON_TEXT = "Browse...";
     private static final String EMPTY_TEXTAREA_CONTENT = "";
 
     private static final String JOB_FILE_NAME = "Socrata Integration Job";
@@ -93,14 +91,6 @@
     public static final String PUBLISH_VIA_FTP_RADIO_TEXT = "FTP";
     public static final String PUBLISH_VIA_HTTP_RADIO_TEXT = "HTTP";
     public static final String COPY_TO_CLIPBOARD_BUTTON_TEXT = "Copy to clipboard";
-<<<<<<< HEAD
-    public static final String EDIT_CONTROL_FILE_BUTTON_TEXT = "Edit Control File";
-    public static final String EDIT_GENERATED_CONTROL_FILE_BUTTON_TEXT = "Edit Generated Control File";
-    public static final String GENERATE_CONTROL_FILE_BUTTON_TEXT = "Generate";
-    public static final String GET_COLUMN_IDS_BUTTON_TEXT = "Get Column ID List";
-    public static final int COPY_TO_CLIPBOARD_OPTION_INDEX = 1;
-=======
->>>>>>> 57498fd3
 
     private JFrame mainFrame;
     private JPanel jobPanel;
@@ -117,29 +107,9 @@
     private JRadioButton ftpButton;
     private JRadioButton httpButton;
     private JPanel publishViaFTPLabelContainer;
-<<<<<<< HEAD
-    private JTextField filePathTextField;
-    private JTextField controlFileTextField;
-=======
->>>>>>> 57498fd3
     private JButton browseForControlFileButton;
-    private JPanel controlFileGeneratorContainer;
+    private JPanel controlFileLabelContainer;
     private JPanel controlFileSelectorContainer;
-<<<<<<< HEAD
-    private JButton generateControlFileButton;
-    private JFileChooser fileChooser;
-    private JButton editControlFileButton;
-    private JTextArea controlFileContentTextArea;
-    private JTextField runCommandTextField;
-
-    private ControlFile controlFile = null;
-    private Boolean controlFileFromPath = null;
-    private Boolean overwroteControlFileAtPath = false;
-
-    private UserPreferences userPrefs = new UserPreferencesJava();
-    private ObjectMapper controlFileMapper =
-            new ObjectMapper().enable(DeserializationConfig.Feature.ACCEPT_SINGLE_VALUE_AS_ARRAY);
-=======
 
 
     private JButton generateEditControlFileButton;
@@ -148,7 +118,6 @@
     private JTextField runCommandTextField;
 
     private boolean usingControlFile;
->>>>>>> 57498fd3
 
     // build Container with all tab components populated with given job data
     public IntegrationJobTab(IntegrationJob job, JFrame containingFrame) {
@@ -173,52 +142,15 @@
 
 
     private void addControlFileFieldToJobPanel() {
-<<<<<<< HEAD
-        controlFileGeneratorContainer = UIUtility.generateLabelWithHelpBubble(
-                "Control file", CONTROL_FILE_TIP_TEXT, HELP_ICON_TOP_PADDING);
-        jobPanel.add(controlFileGeneratorContainer);
-=======
         controlFileLabelContainer = UIUtility.generateLabelWithHelpBubble(
                 "Step 4 - Tell us how to import your CSV", CONTROL_FILE_TIP_TEXT, HELP_ICON_TOP_PADDING);
         jobPanel.add(controlFileLabelContainer);
->>>>>>> 57498fd3
-
-        // Generate the control file
+
         controlFileSelectorContainer = new JPanel(FLOW_RIGHT);
-<<<<<<< HEAD
-        generateControlFileButton = new JButton(GENERATE_CONTROL_FILE_BUTTON_TEXT);
-        generateControlFileButton.addActionListener(new GenerateControlFileListener());
-        controlFileSelectorContainer.add(generateControlFileButton);
-        JLabel orLabel = new JLabel(" -or- ");
-        controlFileSelectorContainer.add(orLabel);
-
-        // Or use a local control file
-        controlFileTextField = new JTextField();
-        controlFileTextField.setPreferredSize(new Dimension(
-                CONTROL_FILE_TEXTFIELD_WIDTH, JOB_TEXTFIELD_HEIGHT));
-        controlFileSelectorContainer.add(controlFileTextField);
-        JFileChooser controlFileChooser = new JFileChooser();
-        browseForControlFileButton = new JButton(BROWSE_BUTTON_TEXT);
-        ControlFileSelectorListener chooserListener = new ControlFileSelectorListener(
-                controlFileChooser, controlFileTextField);
-        browseForControlFileButton.addActionListener(chooserListener);
-        controlFileSelectorContainer.add(browseForControlFileButton);
-=======
         generateEditControlFileButton = new JButton("Map fields");
         generateEditControlFileButton.addActionListener(new EditControlFileListener());
         controlFileSelectorContainer.add(generateEditControlFileButton);
->>>>>>> 57498fd3
         jobPanel.add(controlFileSelectorContainer);
-
-        // And add the ability to view and edit it
-        jobPanel.add(new JLabel(""));
-        editControlFileButton = new JButton(EDIT_CONTROL_FILE_BUTTON_TEXT);
-        editControlFileButton.addActionListener(new EditControlFileListener());
-        editControlFileButton.setEnabled(false);
-
-        JPanel viewEditControlFile = new JPanel(FLOW_LEFT);
-        viewEditControlFile.add(editControlFileButton);
-        jobPanel.add(viewEditControlFile);
     }
 
     private void addRunCommandFieldToJobPanel() {
@@ -264,12 +196,9 @@
         datasetIDTextField = new JTextField();
         datasetIDTextField.setPreferredSize(new Dimension(
                 DATASET_ID_TEXTFIELD_WIDTH, JOB_TEXTFIELD_HEIGHT));
-<<<<<<< HEAD
-=======
         RegenerateControlFileListener regenerateListener = new RegenerateControlFileListener();
         datasetIDTextField.addActionListener(regenerateListener);
         datasetIDTextField.addFocusListener(regenerateListener);
->>>>>>> 57498fd3
         datasetIDTextFieldContainer.add(datasetIDTextField);
         jobPanel.add(datasetIDTextFieldContainer);
     }
@@ -292,18 +221,6 @@
         fileToPublishTextField.addActionListener(regenerateListener);
         fileToPublishTextField.addFocusListener(regenerateListener);
         jobPanel.add(fileSelectorContainer);
-<<<<<<< HEAD
-
-        jobPanel.add(new JLabel(""));
-        fileToPublishHasHeaderCheckBox = new JCheckBox(CONTAINS_A_HEADER_ROW_CHECKBOX_TEXT);
-
-        JPanel hasHeaderRowLabelContainer = new JPanel(FLOW_LEFT);
-        hasHeaderRowLabelContainer.add(fileToPublishHasHeaderCheckBox);
-        hasHeaderRowLabelContainer.add(
-                UIUtility.generateHelpBubble(HAS_HEADER_ROW_TIP_TEXT));
-        jobPanel.add(hasHeaderRowLabelContainer);
-=======
->>>>>>> 57498fd3
     }
 
     private void setReplaceRadioButtons(IntegrationJob job) {
@@ -337,25 +254,6 @@
             //Set the defaults on the button correctly.
             setReplaceRadioButtons(job);
 
-<<<<<<< HEAD
-        jobFileLocation = job.getPathToSavedFile();
-        // if this is an existing job (meaning the job was opened from a file)
-        // then populate the scheduler command textfield
-        if(!jobFileLocation.equals("")) {
-            runCommandTextField.setText(
-                    Utils.getRunJobCommand(jobFileLocation));
-        }
-
-        jobTabTitleLabel = new JLabel(job.getJobFilename());
-        controlFileTextField.setText(job.getPathToControlFile());
-        if (!Utils.nullOrEmpty(job.getPathToControlFile())) {
-            controlFileFromPath = true;
-        } else if (!Utils.nullOrEmpty(job.getControlFileContent())) {
-            controlFileFromPath = false;
-        }
-        reprintControlEditButton();
-        controlFile = job.getControlFile();
-=======
             //TODO: If there is a way to save the pointer to the file, but not the file then we'll need to add a way to load it here
             if (job.getPathToControlFile() != null) {
                 System.out.println("SKipping");
@@ -390,21 +288,15 @@
 
         controlFileModel = new ControlFileModel(controlFile,datasetModel);
 
->>>>>>> 57498fd3
     }
 
     private void updatePublishViaReplaceUIFields(boolean showFileInfo) {
         publishViaFTPLabelContainer.setVisible(true);
         if(showFileInfo) {
-            controlFileGeneratorContainer.setVisible(true);
+            controlFileLabelContainer.setVisible(true);
             controlFileSelectorContainer.setVisible(true);
-<<<<<<< HEAD
-        } else {
-            controlFileGeneratorContainer.setVisible(false);
-=======
           } else {
             controlFileLabelContainer.setVisible(false);
->>>>>>> 57498fd3
             controlFileSelectorContainer.setVisible(false);
         }
         jobPanel.updateUI();
@@ -415,9 +307,10 @@
     }
 
     public JobStatus runJobNow() {
-        if (controlFileModel == null) {
+        if (controlFileModel == null || controlFileModel.validate().isError()) {
             JobStatus noControlFile = JobStatus.INVALID_PUBLISH_METHOD;
-            noControlFile.setMessage("Cannot determine mappings for columns.  Click \"Map Fields\" to set the mappings for your CSV");
+            noControlFile.setMessage("We aren't quite ready to upload.  Click the \"Map Fields\" button to set the mappings for your CSV");
+            return noControlFile;
         }
         IntegrationJob jobToRun = new IntegrationJob();
         jobToRun.setDatasetID(datasetIDTextField.getText());
@@ -427,16 +320,12 @@
         jobToRun.setFileToPublishHasHeaderRow(controlFileModel.getControlFile().getFileTypeControl().hasHeaderRow);
         jobToRun.setPublishViaFTP(ftpButton.isSelected());
         jobToRun.setPublishViaDi2Http(httpButton.isSelected());
-<<<<<<< HEAD
-        jobToRun.setControlFile(controlFile);
-=======
         if (usingControlFile) {
             jobToRun.setPathToControlFile(controlFileModel.getPath());
         } else {
             jobToRun.setControlFileContent(controlFileModel.getControlFileContents());
 
         }
->>>>>>> 57498fd3
         return jobToRun.run();
     }
 
@@ -455,30 +344,6 @@
         newIntegrationJob.setPathToSavedFile(jobFileLocation);
 
         // TODO If an existing file was selected WARN user of overwriting
-<<<<<<< HEAD
-
-        if (overwroteControlFileAtPath) {
-            File file = new File(controlFileTextField.getText());
-            int clickedOkOrCancel = JOptionPane.showConfirmDialog(mainFrame,
-                    "You have edited the control file:\n " +
-                         file + "\n" +
-                        "Please click okay to overwrite this file with your changes; otherwise click cancel.\n" +
-                        "Clicking cancel will still save your job but will not overwrite the original control file.",
-                    "Control file overwritten",
-                    JOptionPane.OK_CANCEL_OPTION,
-                    JOptionPane.PLAIN_MESSAGE);
-            if (clickedOkOrCancel == JOptionPane.OK_OPTION) {
-                try {
-                    controlFileMapper.writerWithDefaultPrettyPrinter().writeValue(file, controlFile);
-                } catch (Exception ex) {
-                    JOptionPane.showMessageDialog(mainFrame, "Unable to overwrite your control file: \n"
-                            + ex.getMessage() +
-                            "Saving your job without overwriting the control file");
-                }
-            }
-        }
-=======
->>>>>>> 57498fd3
         // if first time saving this job: Open dialog box to select "Save as..." location
         // otherwise save to existing file
         boolean updateJobCommandTextField = false;
@@ -554,32 +419,6 @@
         }
     }
 
-<<<<<<< HEAD
-    private class ControlFileSelectorListener implements ActionListener {
-        public ControlFileSelectorListener(JFileChooser chooser, JTextField textField) {
-            fileChooser = chooser;
-            filePathTextField = textField;
-            fileChooser.setFileFilter(
-                    UIUtility.getFileChooserFilter(IntegrationJobValidity.allowedControlFileExtensions));
-        }
-
-        public void actionPerformed(ActionEvent e) {
-            int returnVal = fileChooser.showOpenDialog(mainFrame);
-            if (returnVal == JFileChooser.APPROVE_OPTION) {
-                File file = fileChooser.getSelectedFile();
-                filePathTextField.setText(file.getAbsolutePath());
-                try {
-                    controlFile = controlFileMapper.readValue(file, ControlFile.class);
-                    controlFileContentTextArea.setText("");
-                    controlFileFromPath = true;
-                    reprintControlEditButton();
-                } catch (Exception ex) {
-                    JOptionPane.showMessageDialog(mainFrame, "Failure decoding control file: " + ex.getMessage());
-                }
-            } else {
-                // Open command cancelled by user: do nothing
-            }
-=======
     private class RegenerateControlFileListener extends FocusAdapter implements ActionListener {
         @Override
         public void focusLost(FocusEvent e){
@@ -597,7 +436,6 @@
         private void setRegenerateControlFile(){
             controlFileModel = null;
             datasetModel = null;
->>>>>>> 57498fd3
         }
     }
 
@@ -612,10 +450,7 @@
             if (controlFileModel != null)
                 controlFileModel.setType(Utils.capitalizeFirstLetter(selectedPublishMethod.name()));
             updatePublishViaReplaceUIFields(controlFileNeeded());
-<<<<<<< HEAD
-=======
-
->>>>>>> 57498fd3
+
         }
     }
 
@@ -648,29 +483,6 @@
 
     private class EditControlFileListener implements ActionListener {
         public void actionPerformed(ActionEvent evnt) {
-<<<<<<< HEAD
-            ControlFile previousControl = controlFile;
-            boolean done = false;
-            while (!done) {
-                try {
-                    String previousControlFileContent = controlFileContentTextArea.getText();
-                    String controlText = previousControlFileContent.equals("") ?
-                            controlFileMapper.writerWithDefaultPrettyPrinter().writeValueAsString(controlFile) :
-                            previousControlFileContent;
-                    int clickedOkOrCancel = showEditControlFileDialog(controlText);
-                    if (clickedOkOrCancel == JOptionPane.OK_OPTION) {
-                        try {
-                            controlFile = controlFileMapper.readValue(controlFileContentTextArea.getText(), ControlFile.class);
-                            overwroteControlFileAtPath = controlFileFromPath;
-                            done = true;
-                        } catch (Exception ex) {
-                            controlFile = previousControl;
-                            JOptionPane.showMessageDialog(mainFrame, "Failure reading control file: " + ex.getMessage() +
-                                    "\n Please correct the error or cancel this change");
-                        }
-                    } else if (clickedOkOrCancel == JOptionPane.CANCEL_OPTION) {
-                        done = true;
-=======
             String generateControlFileErrorMessage;
                 if(!datasetIdValid()) {
                     generateControlFileErrorMessage = "Error generating control file: " +
@@ -695,51 +507,16 @@
                         e.printStackTrace();
                         generateControlFileErrorMessage = "Error generating control file: " + e.getMessage();
                         JOptionPane.showMessageDialog(mainFrame, generateControlFileErrorMessage);
->>>>>>> 57498fd3
                     }
-                } catch (Exception ex) {
-                    JOptionPane.showMessageDialog(mainFrame, "Failure decoding current control file: " + ex.getMessage());
                 }
-<<<<<<< HEAD
-            }
-        }
-    }
-
-    private class GenerateControlFileListener implements ActionListener {
-        public void actionPerformed(ActionEvent evnt) {
-            String generateControlFileErrorMessage = null;
-            if (!datasetIdValid()) {
-                generateControlFileErrorMessage = "Error generating control file: " +
-                        "you must enter valid Dataset ID";
-            } else {
-                try {
-                    controlFile = generateControlFile(
-                            userPrefs.getDomain(),
-                            fileToPublishTextField.getText(),
-                            (PublishMethod) publishMethodComboBox.getSelectedItem(),
-                            datasetIDTextField.getText(),
-                            fileToPublishHasHeaderCheckBox.isSelected());
-                    String controlText = controlFileMapper.writerWithDefaultPrettyPrinter().writeValueAsString(controlFile);
-                    controlFileContentTextArea.setText(controlText);
-                    overwroteControlFileAtPath = false;
-                    filePathTextField.setText("");
-                    controlFileFromPath = false;
-                    reprintControlEditButton();
-                } catch (Exception e) {
-                    e.printStackTrace();
-                    generateControlFileErrorMessage = "Error generating control file: " + e.getMessage();
-                }
-            }
-=======
-
-        }
->>>>>>> 57498fd3
-
-
-<<<<<<< HEAD
-            if (generateControlFileErrorMessage != null) {
-                JOptionPane.showMessageDialog(mainFrame, generateControlFileErrorMessage);
-=======
+
+        }
+
+        private boolean fileToPublishIsSelected() {
+            String fileToPublish = fileToPublishTextField.getText();
+            return !fileToPublish.equals("");
+        }
+
         /**
          * Generates default content of control.json based on given job parameters
          *
@@ -774,108 +551,9 @@
                     columns = new String[]{DatasetUtils.getRowIdentifierName(datasetInfo)};
                 else
                     columns = DatasetUtils.getFieldNamesArray(datasetInfo);
->>>>>>> 57498fd3
-            }
-        }
-    }
-
-<<<<<<< HEAD
-    private void reprintControlEditButton() {
-        if (controlFileFromPath != null) {
-            editControlFileButton.setEnabled(true);
-            if (controlFileFromPath) {
-                String file = Utils.getFilename(controlFileTextField.getText());
-                editControlFileButton.setText(EDIT_CONTROL_FILE_BUTTON_TEXT + " " + file);
-            } else if (!controlFileFromPath) {
-                editControlFileButton.setText(EDIT_GENERATED_CONTROL_FILE_BUTTON_TEXT);
-            }
-        } else {
-            editControlFileButton.setText(EDIT_CONTROL_FILE_BUTTON_TEXT);
-            editControlFileButton.setEnabled(false);
-        }
-    }
-
-    /**
-     * Generates default content of control.json based on given job parameters
-     *
-     * @param domain The domain this job applies to
-     * @param publishMethod to use to publish (upsert, append, replace, or delete)
-     *               NOTE: this option will be overriden if userPrefs has pathToFTPControlFile or pathToControlFile set
-     * @param datasetId id of the Socrata dataset to publish to
-     * @param fileToPublish filename of file to publish (.tsv or .csv file)
-     * @param containsHeaderRow if true assume the first row in CSV/TSV file is a list of the dataset columns,
-     *                          otherwise upload all rows as new rows (column order must exactly match that of
-     *                          Socrata dataset)
-     * @return the ControlFile based on given job parameters
-     * @throws com.socrata.exceptions.SodaError
-     * @throws InterruptedException
-     */
-    private ControlFile generateControlFile(String domain, String fileToPublish, PublishMethod publishMethod,
-                                              String datasetId, boolean containsHeaderRow) throws IOException, URISyntaxException, HttpException {
-        Dataset datasetInfo = DatasetUtils.getDatasetInfo(userPrefs, datasetId);
-        boolean useGeocoding = DatasetUtils.hasLocationColumn(datasetInfo);
-
-        String[] columns = null;
-        if (!containsHeaderRow) {
-            if (PublishMethod.delete.equals(publishMethod))
-                columns = new String[]{DatasetUtils.getRowIdentifierName(datasetInfo)};
-            else
-                columns = DatasetUtils.getFieldNamesArray(datasetInfo);
-        }
-
-        ControlFile control = ControlFile.generateControlFile(fileToPublish, publishMethod, columns, useGeocoding);
-        return control;
-    }
-
-    /**
-     * Display dialog with scrollable text area allowing editing
-     * of given control file content
-     *
-     * @param textAreaContent
-     * @return generated scrollable text area
-     */
-    private int showEditControlFileDialog(String textAreaContent) {
-        controlFileContentTextArea.setText(textAreaContent);
-        JScrollPane scrollPane = new JScrollPane(controlFileContentTextArea);
-        controlFileContentTextArea.setLineWrap(true);
-        controlFileContentTextArea.setWrapStyleWord(true);
-        controlFileContentTextArea.setCaretPosition(0);
-        scrollPane.setPreferredSize(CONTROL_FILE_EDITOR_DIMENSIONS);
-        return JOptionPane.showConfirmDialog(mainFrame,
-                scrollPane,
-                "Edit Control File Content",
-                JOptionPane.OK_CANCEL_OPTION,
-                JOptionPane.PLAIN_MESSAGE);
-    }
-
-
-    private class GetColumnIdsButtonListener implements ActionListener {
-        public void actionPerformed(ActionEvent evnt) {
-            String errorMessage = null;
-            String datasetFieldNames = null;
-            if(datasetIdValid()) {
-                try {
-                    datasetFieldNames = DatasetUtils.getFieldNamesString(userPrefs, datasetIDTextField.getText());
-                } catch (Exception e) {
-                    e.printStackTrace();
-                    errorMessage = "Error getting column IDs for dataset with ID" +
-                            " '" + datasetIDTextField.getText() + "': " + e.getMessage();
-                }
-            } else {
-                errorMessage = "You must enter a valid Dataset ID";
-            }
-
-            if(errorMessage == null) {
-                int selectedOption = showGetColumnIdsDialog(datasetFieldNames);
-                if(selectedOption == COPY_TO_CLIPBOARD_OPTION_INDEX) {
-                    UIUtility.copyToClipboard(datasetFieldNames);
-                }
-            } else {
-                JOptionPane.showMessageDialog(mainFrame, errorMessage);
-            }
-=======
+            }
+
             return ControlFile.generateControlFile(fileToPublish, publishMethod, columns, useGeocoding, containsHeaderRow);
->>>>>>> 57498fd3
         }
 
     }
@@ -884,4 +562,13 @@
         String datasetId = datasetIDTextField.getText();
         return Utils.uidIsValid(datasetId);
     }
+
+    private SodaDdl getSodaDdl() {
+        UserPreferences userPrefs = new UserPreferencesJava();
+        return SodaDdl.newDdl(
+                userPrefs.getDomain(),
+                userPrefs.getUsername(),
+                userPrefs.getPassword(),
+                userPrefs.getAPIKey());
+    }
 }