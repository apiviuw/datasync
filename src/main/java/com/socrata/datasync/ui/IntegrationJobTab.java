--- conflicted
+++ resolved
@@ -320,17 +320,13 @@
         jobToRun.setFileToPublishHasHeaderRow(controlFileModel.getControlFile().getFileTypeControl().hasHeaderRow);
         jobToRun.setPublishViaFTP(ftpButton.isSelected());
         jobToRun.setPublishViaDi2Http(httpButton.isSelected());
-<<<<<<< HEAD
         if (usingControlFile) {
             jobToRun.setPathToControlFile(controlFileModel.getPath());
         } else {
             jobToRun.setControlFileContent(controlFileModel.getControlFileContents());
 
         }
-=======
-        jobToRun.setControlFile(controlFile);
         jobToRun.setUserAgentClient();
->>>>>>> 0e95b330
         return jobToRun.run();
     }
 
