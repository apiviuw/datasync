package com.socrata.datasync.ui;

import com.socrata.datasync.model.ControlFileModel;

import javax.swing.*;
import java.awt.*;
import java.awt.event.ActionEvent;
import java.awt.event.ActionListener;
import java.awt.event.FocusAdapter;

/**
 * Created by franklinwilliams on 4/27/15.
 */
public class OptionsPanel extends JPanel {
    ControlFileModel model;
    JCheckBox trimWhitespace;
    JCheckBox hasHeaderRow;
    JCheckBox useSocrataGeocoding;
    JCheckBox setAsideErrors;
    JPanel container;

    int maximumHeight = 25;
    int maximumCheckboxWidth = 200;
    Dimension checkboxDim = new Dimension(maximumCheckboxWidth,maximumHeight);

    public OptionsPanel(ControlFileModel model){
        this.model = model;

        initializeComponents();
        layoutComponents();
    }

    public void initializeComponents() {
        container = new JPanel();

        TrimWhitespaceListener trimWhitespaceListener = new TrimWhitespaceListener();
        trimWhitespace = generateGenericCheckbox("Trim whitespace", model.getControlFile().getFileTypeControl().trimWhitespace, trimWhitespaceListener);

        HasHeaderRowListener headerRowListener = new HasHeaderRowListener();
        hasHeaderRow =generateGenericCheckbox("Has header row",model.getControlFile().getFileTypeControl().hasHeaderRow,headerRowListener);

        SetAsideErrorsListener setAsideErrorsListener = new SetAsideErrorsListener();
        setAsideErrors = generateGenericCheckbox("Set Aside Errors", model.getControlFile().getFileTypeControl().setAsideErrors,setAsideErrorsListener);

        useSocrataGeocoding = generateGenericCheckbox("Use Socrata Geocoding", model.getControlFile().getFileTypeControl().useSocrataGeocoding, new ActionListener() {
            @Override
            public void actionPerformed(ActionEvent e) {
                model.setSocrataGeocoding(useSocrataGeocoding.isSelected());
            }
        });
    }

    public void layoutComponents(){
        this.setLayout(new GridLayout(1,0));
<<<<<<< HEAD
        container.setLayout(new GridLayout(1,3));
=======
        container.setLayout(new GridLayout(1,3));//new BoxLayout(container,BoxLayout.X_AXIS));
>>>>>>> 0e65d2e3
        this.setBorder(BorderFactory.createCompoundBorder(BorderFactory.createEmptyBorder(5,0,1,0),BorderFactory.createTitledBorder("Options")));
        hasHeaderRow.setAlignmentX(Component.LEFT_ALIGNMENT);
        hasHeaderRow.setMaximumSize(checkboxDim);
        container.add(hasHeaderRow);

        trimWhitespace.setAlignmentX(LEFT_ALIGNMENT);
        trimWhitespace.setMaximumSize(checkboxDim);
        container.add(trimWhitespace);

        JPanel errorsPanel = new JPanel();
        errorsPanel.setLayout(new FlowLayout());

        setAsideErrors.setAlignmentX(LEFT_ALIGNMENT);
        setAsideErrors.setMaximumSize(checkboxDim);
        errorsPanel.add(setAsideErrors);

        String helpString = "<HTML>With “Set aside errors” selected, any rows that contain invalid data<br>" +
                            "will be set aside for inspection, while all valid rows will be imported<br>" +
                            "to the dataset. The invalid rows will be available for download on the<br>" +
                            "Job Status page for this job.<HTML>";
        JLabel helpBubble = UIUtility.generateHelpBubble(helpString);
        helpBubble.setAlignmentX(LEFT_ALIGNMENT);
        errorsPanel.add(helpBubble);

        container.add(errorsPanel);
        this.add(container);
    }

    //TODO: This already exists in the advanced panel.  Refactor it out into one.
    private JCheckBox generateGenericCheckbox(String label, boolean initialState, ActionListener listener){
        JCheckBox box = new JCheckBox(label);
        box.setBorder(BorderFactory.createEmptyBorder(0,0,5,0));
        box.setSelected(initialState);
        box.addActionListener(listener);
        return box;
    }

    class TrimWhitespaceListener extends FocusAdapter implements ActionListener {

        @Override
        public void actionPerformed(ActionEvent e) {
            JCheckBox box = (JCheckBox) e.getSource();
            model.setTrimWhiteSpace(box.isSelected());
        }
    }

    class HasHeaderRowListener extends FocusAdapter implements ActionListener{

        @Override
        public void actionPerformed(ActionEvent e) {
            JCheckBox box = (JCheckBox) e.getSource();
            model.setHasHeaderRow(box.isSelected());
        }
    }

    class SetAsideErrorsListener extends FocusAdapter implements ActionListener {
        @Override
        public void actionPerformed(ActionEvent e) {
            JCheckBox box = (JCheckBox) e.getSource();
            model.setSetAsideErrors(box.isSelected());
        }
    }


}<|MERGE_RESOLUTION|>--- conflicted
+++ resolved
@@ -52,17 +52,14 @@
 
     public void layoutComponents(){
         this.setLayout(new GridLayout(1,0));
-<<<<<<< HEAD
         container.setLayout(new GridLayout(1,3));
-=======
-        container.setLayout(new GridLayout(1,3));//new BoxLayout(container,BoxLayout.X_AXIS));
->>>>>>> 0e65d2e3
         this.setBorder(BorderFactory.createCompoundBorder(BorderFactory.createEmptyBorder(5,0,1,0),BorderFactory.createTitledBorder("Options")));
         hasHeaderRow.setAlignmentX(Component.LEFT_ALIGNMENT);
         hasHeaderRow.setMaximumSize(checkboxDim);
         container.add(hasHeaderRow);
 
         trimWhitespace.setAlignmentX(LEFT_ALIGNMENT);
+
         trimWhitespace.setMaximumSize(checkboxDim);
         container.add(trimWhitespace);
 
